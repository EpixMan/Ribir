use crate::application::Application;
use crate::render_object::RenderObject;
use crate::render_object_box::LayoutConstraints;

use indextree::*;

use std::collections::HashSet;
pub struct RenderCtx<'a> {
<<<<<<< HEAD
  pub tree: &'a mut Arena<Box<dyn RenderObject>>,
  dirty_layouts: &'a mut HashSet<NodeId>,
  dirty_layout_roots: &'a mut HashSet<NodeId>,
=======
  pub tree: &'a mut Arena<Box<dyn RenderObject + Send + Sync>>,
>>>>>>> 75887390
}

impl<'a> RenderCtx<'a> {
  pub fn new(
<<<<<<< HEAD
    tree: &'a mut Arena<Box<dyn RenderObject>>,
    dirty_layouts: &'a mut HashSet<NodeId>,
    dirty_layout_roots: &'a mut HashSet<NodeId>,
  ) -> RenderCtx<'a> {
    return RenderCtx {
      tree: tree,
      dirty_layouts: dirty_layouts,
      dirty_layout_roots: dirty_layout_roots,
    };
=======
    tree: &'a mut Arena<Box<dyn RenderObject + Send + Sync>>,
  ) -> RenderCtx<'a> {
    return RenderCtx { tree: tree };
>>>>>>> 75887390
  }

  pub fn collect_children(&mut self, id: NodeId, ids: &mut Vec<NodeId>) {
    let children = id.reverse_children(self.tree);
    for child in children {
      ids.push(child);
    }
  }

  pub fn get_render_obj(&self, id: NodeId) -> Option<&dyn RenderObject> {
    self.tree.get(id).map(|node| node.get().as_ref())
  }

  pub fn collect_children_box(&mut self, id: NodeId, ids: &mut Vec<NodeId>) {
    let mut children_ids = vec![];
    self.collect_children(id, &mut children_ids);
    while children_ids.len() > 0 {
      let id = children_ids.pop().unwrap();
      let render_box = self.get_render_obj(id).map(|node| node.to_render_box());
      if render_box.is_none() {
        self.collect_children(id, &mut children_ids);
      } else {
        ids.push(id);
      }
    }
  }

  pub fn get_render_box_id(&self, node_id: NodeId) -> Option<NodeId> {
    let mut id = node_id;
    loop {
      let current_node = self.tree.get(id).unwrap();
      let render_box = current_node.get().to_render_box();
      if render_box.is_some() {
        return Some(id);
      }
      let parent = current_node.parent();
      if parent.is_none() {
        break;
      }
      id = parent.unwrap();
    }
    return None;
  }
  pub fn get_layout_constraints(
    &self,
    node_id: NodeId,
  ) -> Option<LayoutConstraints> {
    return self
      .tree
      .get(node_id)
      .and_then(|node| node.get().to_render_box())
      .map(|node| node.get_constraints());
  }
  pub fn get_parent_box_id(&mut self, node_id: NodeId) -> Option<NodeId> {
    return self
      .get_render_box_id(node_id)
      .and_then(|box_id| self.tree.get(box_id))
      .and_then(|node| node.parent())
      .and_then(|id| self.get_render_box_id(id));
  }

  pub fn mark_layout_dirty(&mut self, node_id: NodeId) {
    self.dirty_layouts.insert(node_id);
  }

  pub fn is_layout_dirty(&self, node_id: &NodeId) -> bool {
    return self.dirty_layouts.contains(node_id);
  }

  pub fn clear_layout_dirty(&mut self, node_id: &NodeId) {
    self.dirty_layouts.remove(node_id);
  }

  pub fn add_layout_sub_tree(&mut self, node_id: NodeId) {
    self.dirty_layout_roots.insert(node_id);
  }

  pub fn clear_all_dirty_layout(&mut self) {
    self.dirty_layout_roots.clear();
    self.dirty_layouts.clear();
  }
}<|MERGE_RESOLUTION|>--- conflicted
+++ resolved
@@ -6,19 +6,14 @@
 
 use std::collections::HashSet;
 pub struct RenderCtx<'a> {
-<<<<<<< HEAD
-  pub tree: &'a mut Arena<Box<dyn RenderObject>>,
+  pub tree: &'a mut Arena<Box<dyn RenderObject + Send + Sync>>,
   dirty_layouts: &'a mut HashSet<NodeId>,
   dirty_layout_roots: &'a mut HashSet<NodeId>,
-=======
-  pub tree: &'a mut Arena<Box<dyn RenderObject + Send + Sync>>,
->>>>>>> 75887390
 }
 
 impl<'a> RenderCtx<'a> {
   pub fn new(
-<<<<<<< HEAD
-    tree: &'a mut Arena<Box<dyn RenderObject>>,
+    tree: &'a mut Arena<Box<dyn RenderObject + Send + Sync>>,
     dirty_layouts: &'a mut HashSet<NodeId>,
     dirty_layout_roots: &'a mut HashSet<NodeId>,
   ) -> RenderCtx<'a> {
@@ -27,11 +22,6 @@
       dirty_layouts: dirty_layouts,
       dirty_layout_roots: dirty_layout_roots,
     };
-=======
-    tree: &'a mut Arena<Box<dyn RenderObject + Send + Sync>>,
-  ) -> RenderCtx<'a> {
-    return RenderCtx { tree: tree };
->>>>>>> 75887390
   }
 
   pub fn collect_children(&mut self, id: NodeId, ids: &mut Vec<NodeId>) {
@@ -41,7 +31,10 @@
     }
   }
 
-  pub fn get_render_obj(&self, id: NodeId) -> Option<&dyn RenderObject> {
+  pub fn get_render_obj(
+    &self,
+    id: NodeId,
+  ) -> Option<&(dyn RenderObject + Send + Sync)> {
     self.tree.get(id).map(|node| node.get().as_ref())
   }
 
