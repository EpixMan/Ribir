--- conflicted
+++ resolved
@@ -12,34 +12,17 @@
   children: Vec<BoxWidget>,
 }
 
-<<<<<<< HEAD
-pub fn row(children: Vec<Box<dyn Widget>>) -> RowColumn {
+pub fn row(children: Vec<BoxWidget>) -> RowColumn {
   RowColumn {
     axis: Axis::Horizontal,
     children,
-=======
-impl RowColumn {
-  pub fn column(children: Vec<BoxWidget>) -> RowColumn {
-    RowColumn {
-      axis: Axis::Vertical,
-      children,
-    }
->>>>>>> 0724e464
   }
 }
 
-<<<<<<< HEAD
-pub fn column(children: Vec<Box<dyn Widget>>) -> RowColumn {
+pub fn column(children: Vec<BoxWidget>) -> RowColumn {
   RowColumn {
     axis: Axis::Vertical,
     children,
-=======
-  pub fn row(children: Vec<BoxWidget>) -> RowColumn {
-    RowColumn {
-      axis: Axis::Horizontal,
-      children,
-    }
->>>>>>> 0724e464
   }
 }
 
