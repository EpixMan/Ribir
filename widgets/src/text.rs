--- conflicted
+++ resolved
@@ -14,49 +14,22 @@
   #[declare(default = Brush::Color(Palette::of(ctx).on_surface_variant()), convert=into)]
   pub foreground: Brush,
   #[declare(default = TypographyTheme::of(ctx).body_medium.text.clone())]
-<<<<<<< HEAD
   pub text_style: CowArc<TextStyle>,
   #[declare(default)]
   pub path_style: PathPaintStyle,
-}
-
-impl Text {
-  pub fn text_layout(
-    text: &CowArc<str>,
-    style: &CowArc<TextStyle>,
-    t_store: &TypographyStore,
-    bound: BoxClamp,
-  ) -> VisualGlyphs {
-=======
-  pub style: CowArc<TextStyle>,
   #[declare(default)]
   pub overflow: Overflow,
 }
 
 impl Text {
-  pub fn new(
-    str: impl Into<CowArc<str>>,
-    foreground: &Brush,
-    style: CowArc<TextStyle>,
-    overflow: Overflow,
-  ) -> Self {
-    Text {
-      text: str.into(),
-      foreground: foreground.clone(),
-      style,
-      overflow,
-    }
-  }
-
   pub fn text_layout(&self, t_store: &TypographyStore, bound: BoxClamp) -> VisualGlyphs {
->>>>>>> ddcb501e
     let TextStyle {
       font_size,
       letter_space,
       line_height,
       ref font_face,
       ..
-    } = *self.style;
+    } = *self.text_style;
 
     let width: Em = Pixel(bound.max.width.into()).into();
     let height: Em = Pixel(bound.max.height.into()).into();
@@ -80,23 +53,11 @@
 impl Render for Text {
   fn perform_layout(&self, clamp: BoxClamp, ctx: &mut LayoutCtx) -> Size {
     let wnd_ctx = ctx.wnd_ctx();
-<<<<<<< HEAD
-    Text::text_layout(
-      &self.text,
-      &self.text_style,
-      wnd_ctx.typography_store(),
-      clamp,
-    )
-    .visual_rect()
-    .size
-    .cast_unit()
-=======
     self
       .text_layout(wnd_ctx.typography_store(), clamp)
       .visual_rect()
       .size
       .cast_unit()
->>>>>>> ddcb501e
   }
 
   #[inline]
@@ -104,7 +65,6 @@
 
   #[inline]
   fn paint(&self, ctx: &mut PaintingCtx) {
-<<<<<<< HEAD
     let rect = ctx.box_rect().unwrap();
     let painter = ctx.painter();
     let TextStyle {
@@ -128,24 +88,14 @@
     let bounds = Some(rect.size);
     match &self.path_style {
       PathPaintStyle::Fill => {
-        painter.fill_text(text, bounds);
+        painter.fill_text(text, bounds, self.overflow);
       }
       PathPaintStyle::Stroke(stroke) => {
         painter
           .set_strokes(stroke.clone())
-          .stroke_text(text, bounds);
+          .stroke_text(text, bounds, self.overflow);
       }
     }
-=======
-    let clamp = ctx.layout_clamp().unwrap();
-    ctx.painter().paint_text_with_style(
-      self.text.substr(..),
-      &self.style,
-      self.foreground.clone(),
-      Some(clamp.max),
-      self.overflow,
-    );
->>>>>>> ddcb501e
   }
 }
 
@@ -175,12 +125,8 @@
           Text {
             text: this.text.clone(),
             foreground: this.foreground.clone(),
-<<<<<<< HEAD
             text_style,
-=======
-            style: style,
             overflow: this.overflow,
->>>>>>> ddcb501e
           }
         }
       }
