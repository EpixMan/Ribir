--- conflicted
+++ resolved
@@ -359,6 +359,7 @@
       foreground: theme.foreground.clone(),
       text_style: theme.text.clone(),
       path_style: PathPaintStyle::Fill,
+      overflow: Overflow::Clip,
     }
   }
 
@@ -372,18 +373,7 @@
     Row {
       id: input_area,
       visible: !this.text.is_empty() || theme.state == TextFieldState::Focused,
-<<<<<<< HEAD
       Option::map(prefix.clone(), move |text| text_label(text, theme))
-=======
-      Option::map(prefix.clone(), move |text| {
-        Text {
-          text,
-          foreground: theme.foreground.clone(),
-          style: theme.text.clone(),
-          overflow: Overflow::Clip
-        }
-      })
->>>>>>> ddcb501e
       Expanded {
         flex: 1.,
         Input {
@@ -392,18 +382,7 @@
           widget::from(placeholder)
         }
       }
-<<<<<<< HEAD
       Option::map(suffix.clone(),   move |text| text_label(text, theme))
-=======
-      Option::map(suffix.clone(),  move |text| {
-        Text {
-          text,
-          foreground: theme.foreground.clone(),
-          style: theme.text.clone(),
-          overflow: Overflow::Clip
-        }
-      })
->>>>>>> ddcb501e
 
     }
     transition prop!(input_area.visible, move |_from, to, rate| *to && rate >= 1.) {
