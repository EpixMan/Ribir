--- conflicted
+++ resolved
@@ -93,11 +93,7 @@
   // The output buffer lets us retrieve the data as an array
   let output_buffer = device.create_buffer(&wgpu::BufferDescriptor {
     size,
-<<<<<<< HEAD
-    usage: wgpu::BufferUsage::MAP_READ | wgpu::BufferUsage::STORAGE | wgpu::BufferUsage::COPY_DST,
-=======
     usage: wgpu::BufferUsage::STORAGE | wgpu::BufferUsage::COPY_DST | wgpu::BufferUsage::COPY_SRC,
->>>>>>> 2cd8c5c6
     mapped_at_creation: false,
     label: None,
   });
@@ -145,11 +141,7 @@
   queue.submit(Some(encoder.finish()));
 
   // Note that we're not calling `.await` here.
-<<<<<<< HEAD
-  let buffer_future = output_buffer.map_async(wgpu::MapMode::Read, 0, wgpu::BufferSize(size));
-=======
   let buffer_future = map_buffer.map_async(wgpu::MapMode::Read, 0, wgpu::BufferSize(size));
->>>>>>> 2cd8c5c6
 
   // Poll the device in a blocking manner so that our future resolves.
   device.poll(wgpu::Maintain::Wait);
@@ -157,23 +149,6 @@
 
   let data = map_buffer.get_mapped_range(0, wgpu::BufferSize(size));
 
-<<<<<<< HEAD
-  if let Ok(()) = buffer_future.await {
-    let data = output_buffer.get_mapped_range(0, wgpu::BufferSize::WHOLE);
-    let mut png_encoder = png::Encoder::new(writer, width, height);
-    png_encoder.set_depth(png::BitDepth::Eight);
-    png_encoder.set_color(png::ColorType::RGBA);
-    png_encoder
-      .write_header()
-      .unwrap()
-      .write_image_data(data)
-      .unwrap();
-
-    Ok(())
-  } else {
-    Err("Async buffer error")
-  }
-=======
   let mut png_encoder = png::Encoder::new(writer, width, height);
   png_encoder.set_depth(png::BitDepth::Eight);
   png_encoder.set_color(png::ColorType::RGBA);
@@ -195,5 +170,4 @@
     .unwrap();
 
   Ok(())
->>>>>>> 2cd8c5c6
 }